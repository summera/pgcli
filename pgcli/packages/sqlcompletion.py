--- conflicted
+++ resolved
@@ -46,12 +46,6 @@
     return suggest_based_on_last_token(last_token, text_before_cursor, full_text)
 
 def suggest_based_on_last_token(token, text_before_cursor, full_text):
-    """Returns a list of suggestion dicts
-
-        A suggestion dict is a dict with a mandatory field "type", and optional
-        additional fields supplying additional scope information.
-    """
-
     if isinstance(token, string_types):
         token_v = token
     else:
@@ -94,13 +88,8 @@
     elif token_v in ('d',):  # \d
         return [{'type': 'schema'}, {'type': 'table', 'schema': []}]
     elif token_v.lower() in ('c', 'use'):  # \c
-<<<<<<< HEAD
         return [{'type': 'database'}]
-    elif token_v.endswith(','):
-=======
-        return 'databases', []
     elif token_v.endswith(',') or token_v == '=':
->>>>>>> d2c79d82
         prev_keyword = find_prev_keyword(text_before_cursor)
         if prev_keyword:
             return suggest_based_on_last_token(
