import re
import ast
import platform
from setuptools import setup, find_packages

_version_re = re.compile(r'__version__\s+=\s+(.*)')

with open('pgcli/__init__.py', 'rb') as f:
    version = str(ast.literal_eval(_version_re.search(
        f.read().decode('utf-8')).group(1)))

description = 'CLI for Postgres Database. With auto-completion and syntax highlighting.'

install_requirements = [
            'pgspecial>=1.1.0',
            'click >= 4.1',
            'Pygments >= 2.0',  # Pygments has to be Capitalcased. WTF?
            'prompt_toolkit==0.46',
            'sqlparse == 0.1.16',
            'configobj >= 5.0.6',
<<<<<<< HEAD
            'psycopg2 >= 2.5.4'
=======
            'humanize >= 0.5.1',
>>>>>>> a54830fb
            ]

# setproctitle is used to mask the password when running `ps` in command line.
# But this is not necessary in Windows since the password is never shown in the
# task manager. Also setproctitle is a hard dependency to install in Windows,
# so we'll only install it if we're not in Windows.
if platform.system() != 'Windows':
    install_requirements.append('setproctitle >= 1.1.9')

setup(
        name='pgcli',
        author='Amjith Ramanujam',
        author_email='amjith[dot]r[at]gmail.com',
        version=version,
        license='LICENSE.txt',
        url='http://pgcli.com',
        packages=find_packages(),
        package_data={'pgcli': ['pgclirc',
                                'packages/pgliterals/pgliterals.json']},
        description=description,
        long_description=open('README.rst').read(),
        install_requires=install_requirements,
        entry_points='''
            [console_scripts]
            pgcli=pgcli.main:cli
        ''',
        classifiers=[
            'Intended Audience :: Developers',
            'License :: OSI Approved :: BSD License',
            'Operating System :: Unix',
            'Programming Language :: Python',
            'Programming Language :: Python :: 2.6',
            'Programming Language :: Python :: 2.7',
            'Programming Language :: Python :: 3',
            'Programming Language :: Python :: 3.3',
            'Programming Language :: Python :: 3.4',
            'Programming Language :: SQL',
            'Topic :: Database',
            'Topic :: Database :: Front-Ends',
            'Topic :: Software Development',
            'Topic :: Software Development :: Libraries :: Python Modules',
            ],
        )<|MERGE_RESOLUTION|>--- conflicted
+++ resolved
@@ -18,11 +18,8 @@
             'prompt_toolkit==0.46',
             'sqlparse == 0.1.16',
             'configobj >= 5.0.6',
-<<<<<<< HEAD
-            'psycopg2 >= 2.5.4'
-=======
+            'psycopg2 >= 2.5.4',
             'humanize >= 0.5.1',
->>>>>>> a54830fb
             ]
 
 # setproctitle is used to mask the password when running `ps` in command line.
